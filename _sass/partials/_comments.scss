.comments {
	margin-top: $spacing-unit * 2;
	padding-top: $spacing-unit * 2;
<<<<<<< HEAD
	border-top: 0.1rem solid var(--border-color);
	transition: border-top 0.1s ease-out;
=======
	border-top: 0.1rem solid;
	@include variable('border-color', 'border-color');
>>>>>>> bf488a68
}<|MERGE_RESOLUTION|>--- conflicted
+++ resolved
@@ -1,11 +1,7 @@
 .comments {
 	margin-top: $spacing-unit * 2;
 	padding-top: $spacing-unit * 2;
-<<<<<<< HEAD
-	border-top: 0.1rem solid var(--border-color);
-	transition: border-top 0.1s ease-out;
-=======
 	border-top: 0.1rem solid;
 	@include variable('border-color', 'border-color');
->>>>>>> bf488a68
+	transition: border-top 0.1s ease-out;
 }