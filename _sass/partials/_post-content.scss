--- conflicted
+++ resolved
@@ -89,13 +89,9 @@
 
 img {
 	padding: $spacing-unit / 3;
-<<<<<<< HEAD
-	border: 0.1rem solid var(--border-color);
-	transition: border 0.1s ease-out;
-=======
 	border: 0.1rem solid;
 	@include variable('border-color', 'border-color');
->>>>>>> bf488a68
+	transition: border 0.1s ease-out;
 }
 
 .highlight {
