--- conflicted
+++ resolved
@@ -1,12 +1,8 @@
 .header {
 	padding: $spacing-unit / 2 0 $spacing-unit;
-<<<<<<< HEAD
-	border-bottom: 0.1rem solid var(--border-color);
-	transition: border-bottom 0.1s ease-out;
-=======
 	border-bottom: 0.1rem solid;
 	@include variable('border-color', 'border-color');
->>>>>>> bf488a68
+	transition: border-bottom 0.1s ease-out;
 	&__inner {
 		display: flex;
 		align-items: flex-end;
